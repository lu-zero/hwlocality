--- conflicted
+++ resolved
@@ -16,7 +16,6 @@
 use std::{ffi::c_uchar, fmt, hash::Hash};
 
 /// Set of flags describing actual hwloc feature support for this topology
-<<<<<<< HEAD
 //
 // --- Implementation details ---
 //
@@ -33,93 +32,55 @@
 // - The initial feature support that is set up by hwloc at topology
 //   construction time is trusted to be correct
 // - There is no API for modifying a loaded topology's feature support
-#[doc(alias = "hwloc_topology_support")]
-#[repr(C)]
-pub struct FeatureSupport {
-    /// Support for discovering information about the topology
-    discovery: *const DiscoverySupport,
-
-    /// Support for getting and setting thread/process CPU bindings
-    cpubind: *const CpuBindingSupport,
-
-    /// Support for getting and setting thread/process NUMA node bindings
-    membind: *const MemoryBindingSupport,
-
-    /// Miscellaneous support information
-    #[cfg(feature = "hwloc-2_3_0")]
-    misc: *const MiscSupport,
-}
-=======
 #[derive(Default)]
 #[doc(alias = "hwloc_topology_support")]
 #[repr(transparent)]
 pub struct FeatureSupport(hwloc_topology_support);
->>>>>>> 561b2b17
 //
 impl FeatureSupport {
     /// Support for discovering information about the topology
     #[doc(alias = "hwloc_topology_support::discovery")]
     pub fn discovery(&self) -> Option<&DiscoverySupport> {
-<<<<<<< HEAD
         // SAFETY: - Pointer validity is a type invariant
         //         - Rust aliasing rules are enforced by deriving the reference
         //           from &self, which itself is derived from &Topology
-        unsafe { ffi::deref_ptr(&self.discovery) }
-=======
+        //         - DiscoverySupport is indeed a newtype of
+        //           hwloc_topology_discovery_support
         unsafe { ffi::deref_ptr_newtype(&self.0.discovery) }
->>>>>>> 561b2b17
     }
 
     /// Support for getting and setting thread/process CPU bindings
     #[doc(alias = "hwloc_topology_support::cpubind")]
     pub fn cpu_binding(&self) -> Option<&CpuBindingSupport> {
-<<<<<<< HEAD
         // SAFETY: - Pointer validity is a type invariant
         //         - Rust aliasing rules are enforced by deriving the reference
         //           from &self, which itself is derived from &Topology
-        unsafe { ffi::deref_ptr(&self.cpubind) }
-=======
+        //         - CpuBindingSupport is indeed a newtype of
+        //           hwloc_topology_cpubind_support
         unsafe { ffi::deref_ptr_newtype(&self.0.cpubind) }
->>>>>>> 561b2b17
     }
 
     /// Support for getting and setting thread/process NUMA node bindings
     #[doc(alias = "hwloc_topology_support::membind")]
     pub fn memory_binding(&self) -> Option<&MemoryBindingSupport> {
-<<<<<<< HEAD
         // SAFETY: - Pointer validity is a type invariant
         //         - Rust aliasing rules are enforced by deriving the reference
         //           from &self, which itself is derived from &Topology
-        unsafe { ffi::deref_ptr(&self.membind) }
-=======
+        //         - MemoryBinding is indeed a newtype of
+        //           hwloc_topology_membind_support
         unsafe { ffi::deref_ptr_newtype(&self.0.membind) }
->>>>>>> 561b2b17
     }
 
     /// Miscellaneous support information
     #[cfg(feature = "hwloc-2_3_0")]
     #[doc(alias = "hwloc_topology_support::misc")]
     pub fn misc(&self) -> Option<&MiscSupport> {
-<<<<<<< HEAD
         // SAFETY: - Pointer validity is a type invariant
         //         - Rust aliasing rules are enforced by deriving the reference
         //           from &self, which itself is derived from &Topology
-        unsafe { ffi::deref_ptr(&self.misc) }
-    }
-}
-//
-impl Default for FeatureSupport {
-    fn default() -> Self {
-        Self {
-            discovery: ptr::null(),
-            cpubind: ptr::null(),
-            membind: ptr::null(),
-            #[cfg(feature = "hwloc-2_3_0")]
-            misc: ptr::null(),
-        }
-=======
+        //         - MiscSupport is indeed a newtype of
+        //           hwloc_topology_misc_support
         unsafe { ffi::deref_ptr_newtype(&self.0.misc) }
->>>>>>> 561b2b17
     }
 }
 //
@@ -168,40 +129,9 @@
 /// Support for discovering information about the topology
 #[derive(Copy, Clone, Debug, Default, Eq, Hash, PartialEq)]
 #[doc(alias = "hwloc_topology_discovery_support")]
-<<<<<<< HEAD
-#[repr(C)]
-pub struct DiscoverySupport {
-    /// Detecting the number of PU objects is supported
-    pu: c_uchar,
-
-    /// Detecting the number of NUMA nodes is supported
-    numa: c_uchar,
-
-    /// Detecting the amount of memory in NUMA nodes is supported
-    numa_memory: c_uchar,
-
-    /// Detecting and identifying PU objects that are not available to the
-    /// current process is supported
-    #[cfg(feature = "hwloc-2_1_0")]
-    disallowed_pu: c_uchar,
-
-    /// Detecting and identifying NUMA nodes that are not available to the
-    /// current process is supported
-    #[cfg(feature = "hwloc-2_1_0")]
-    disallowed_numa: c_uchar,
-
-    /// Detecting the efficiency of CPU kinds is supported
-    ///
-    /// See also [Kinds of CPU cores](..s/struct.Topology.html#kinds-of-cpu-cores).
-    #[cfg(feature = "hwloc-2_4_0")]
-    cpukind_efficiency: c_uchar,
-}
-
-=======
 #[repr(transparent)]
 pub struct DiscoverySupport(hwloc_topology_discovery_support);
 //
->>>>>>> 561b2b17
 impl DiscoverySupport {
     /// Detecting the number of PU objects is supported
     #[doc(alias = "hwloc_topology_discovery_support::pu")]
@@ -253,48 +183,9 @@
 /// (e.g. binding to random sets of non-contiguous objects).
 #[derive(Copy, Clone, Debug, Default, Eq, Hash, PartialEq)]
 #[doc(alias = "hwloc_topology_cpubind_support")]
-<<<<<<< HEAD
-#[repr(C)]
-pub struct CpuBindingSupport {
-    /// Binding the whole current process is supported
-    set_thisproc_cpubind: c_uchar,
-
-    /// Getting the binding of the whole current process is supported
-    get_thisproc_cpubind: c_uchar,
-
-    /// Binding a whole given process is supported
-    set_proc_cpubind: c_uchar,
-
-    /// Getting the binding of a whole given process is supported
-    get_proc_cpubind: c_uchar,
-
-    /// Binding the current thread only is supported
-    set_thisthread_cpubind: c_uchar,
-
-    /// Getting the binding of the current thread only is supported
-    get_thisthread_cpubind: c_uchar,
-
-    /// Binding a given thread only is supported
-    set_thread_cpubind: c_uchar,
-
-    /// Getting the binding of a given thread only is supported
-    get_thread_cpubind: c_uchar,
-
-    /// Getting the last processors where the whole current process ran is supported
-    get_thisproc_last_cpu_location: c_uchar,
-
-    /// Getting the last processors where a whole process ran is supported
-    get_proc_last_cpu_location: c_uchar,
-
-    /// Getting the last processors where the current thread ran is supported
-    get_thisthread_last_cpu_location: c_uchar,
-}
-
-=======
 #[repr(transparent)]
 pub struct CpuBindingSupport(hwloc_topology_cpubind_support);
 //
->>>>>>> 561b2b17
 impl CpuBindingSupport {
     /// Binding the whole current process is supported
     #[doc(alias = "hwloc_topology_cpubind_support::set_thisproc_cpubind")]
@@ -369,60 +260,9 @@
 /// (e.g. binding to random sets of non-contiguous objects).
 #[derive(Copy, Clone, Debug, Default, Eq, Hash, PartialEq)]
 #[doc(alias = "hwloc_topology_membind_support")]
-<<<<<<< HEAD
-#[repr(C)]
-pub struct MemoryBindingSupport {
-    /// Binding the whole current process is supported
-    set_thisproc_membind: c_uchar,
-
-    /// Getting the binding of the whole current process is supported
-    get_thisproc_membind: c_uchar,
-
-    /// Binding a whole given process is supported
-    set_proc_membind: c_uchar,
-
-    /// Getting the binding of a whole given process is supported
-    get_proc_membind: c_uchar,
-
-    /// Binding the current thread only is supported
-    set_thisthread_membind: c_uchar,
-
-    /// Getting the binding of the current thread only is supported
-    get_thisthread_membind: c_uchar,
-
-    /// Binding a given memory area is supported
-    set_area_membind: c_uchar,
-
-    /// Getting the binding of a given memory area is supported
-    get_area_membind: c_uchar,
-
-    /// Allocating a bound memory area is supported
-    alloc_membind: c_uchar,
-
-    /// First-touch policy is supported
-    firsttouch_membind: c_uchar,
-
-    /// Bind policy is supported
-    bind_membind: c_uchar,
-
-    /// Interleave policy is supported
-    interleave_membind: c_uchar,
-
-    /// Next-touch policy is supported
-    nexttouch_membind: c_uchar,
-
-    /// Migration flag is supported
-    migrate_membind: c_uchar,
-
-    /// Getting the last NUMA nodes where a memory area was allocated is supported
-    get_area_memlocation: c_uchar,
-}
-
-=======
 #[repr(transparent)]
 pub struct MemoryBindingSupport(hwloc_topology_membind_support);
 //
->>>>>>> 561b2b17
 impl MemoryBindingSupport {
     /// Binding the whole current process is supported
     #[doc(alias = "hwloc_topology_membind_support::set_thisproc_membind")]
@@ -487,51 +327,31 @@
     /// First-touch policy is supported
     #[doc(alias = "hwloc_topology_membind_support::firsttouch_membind")]
     pub fn first_touch_policy(&self) -> bool {
-<<<<<<< HEAD
-        support_flag(self.firsttouch_membind)
-=======
         support_flag(self.0.firsttouch_membind)
->>>>>>> 561b2b17
     }
 
     /// Bind policy is supported
     #[doc(alias = "hwloc_topology_membind_support::bind_membind")]
     pub fn bind_policy(&self) -> bool {
-<<<<<<< HEAD
-        support_flag(self.bind_membind)
-=======
         support_flag(self.0.bind_membind)
->>>>>>> 561b2b17
     }
 
     /// Interleave policy is supported
     #[doc(alias = "hwloc_topology_membind_support::interleave_membind")]
     pub fn interleave_policy(&self) -> bool {
-<<<<<<< HEAD
-        support_flag(self.interleave_membind)
-=======
         support_flag(self.0.interleave_membind)
->>>>>>> 561b2b17
     }
 
     /// Next-touch migration policy is supported
     #[doc(alias = "hwloc_topology_membind_support::nexttouch_membind")]
     pub fn next_touch_policy(&self) -> bool {
-<<<<<<< HEAD
-        support_flag(self.nexttouch_membind)
-=======
         support_flag(self.0.nexttouch_membind)
->>>>>>> 561b2b17
     }
 
     /// Migration flag is supported
     #[doc(alias = "hwloc_topology_membind_support::migrate_membind")]
     pub fn migrate_flag(&self) -> bool {
-<<<<<<< HEAD
-        support_flag(self.migrate_membind)
-=======
         support_flag(self.0.migrate_membind)
->>>>>>> 561b2b17
     }
 }
 
@@ -539,18 +359,9 @@
 #[cfg(feature = "hwloc-2_3_0")]
 #[derive(Copy, Clone, Debug, Default, Eq, Hash, PartialEq)]
 #[doc(alias = "hwloc_topology_misc_support")]
-<<<<<<< HEAD
-#[repr(C)]
-pub struct MiscSupport {
-    /// Support was imported when importing another topology
-    imported_support: c_uchar,
-}
-
-=======
 #[repr(transparent)]
 pub struct MiscSupport(hwloc_topology_misc_support);
 //
->>>>>>> 561b2b17
 #[cfg(feature = "hwloc-2_3_0")]
 impl MiscSupport {
     /// Support was imported when importing another topology
